--- conflicted
+++ resolved
@@ -666,7 +666,6 @@
             # Discrete derivatives (gradients)
             test_features = get_discrete_derivatives(model, X, perturbed_inputs_np)
             ref_features = get_discrete_derivatives(reference_model, X, perturbed_inputs_np)
-<<<<<<< HEAD
 
             if feature_importance:
 
@@ -697,33 +696,6 @@
                     True,
                     self.no_features_most
                 )
-=======
-            
-            if feature_importance:
-
-                test_features_least = test_features[
-                    :,
-                    feature_importance_index[-80:],
-                    :
-                ]
-                ref_features_least = ref_features[
-                    :,
-                    feature_importance_index[-80:],
-                    :
-                ]
-
-                test_features_most = test_features[
-                    :,
-                    feature_importance_index[0:20],
-                    :
-                ]
-                ref_features_most = ref_features[
-                    :,
-                    feature_importance_index[0:20],
-                    :
-                ]
->>>>>>> 0fcece1b
-
         ##################################################################
         elif method == 'model_out':
             test_features = get_scaled_model_output(model, X)
